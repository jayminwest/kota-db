# Production Dockerfile for KotaDB SaaS API
# Single-stage build for guaranteed compatibility and simplified maintenance
# Optimized for reliability over build speed

<<<<<<< HEAD
# Build stage - using latest Rust with static linking for GLIBC compatibility
FROM rust:latest AS builder
=======
# Build and runtime stage - using latest Rust with GLIBC compatibility
FROM rust:latest
>>>>>>> 9737a93a

# Install build dependencies including C++ compiler for native dependencies
RUN apt-get update && apt-get install -y \
    pkg-config \
    libssl-dev \
    git \
    build-essential \
    clang \
    lld \
    ca-certificates \
    curl \
    netcat-openbsd \
    && rm -rf /var/lib/apt/lists/*

# Create app directory
WORKDIR /app

<<<<<<< HEAD
# Copy dependency files first for better caching
COPY Cargo.toml Cargo.lock ./

# Copy benches for dependency resolution
COPY benches ./benches

# Create dummy source files to build dependencies
RUN mkdir -p src/bin && \
    echo "fn main() {}" > src/main.rs && \
    echo "pub mod api_keys; pub mod http_server; pub mod file_storage; pub use api_keys::{ApiKeyConfig, ApiKeyService}; pub use http_server::start_saas_server; pub use file_storage::{create_file_storage, FileStorage};" > src/lib.rs && \
    echo "fn main() {}" > src/bin/kotadb-api-server.rs && \
    mkdir -p src && echo "pub struct ApiKeyConfig; pub struct ApiKeyService;" > src/api_keys.rs && \
    echo "pub fn start_saas_server() {}" > src/http_server.rs && \
    echo "pub fn create_file_storage() {} pub struct FileStorage;" > src/file_storage.rs

# Build dependencies only (skip binary creation)
RUN cargo build --release --lib --features tree-sitter-parsing,git-integration

# Remove the stub source files but keep dependencies
RUN rm -rf src

# Copy actual source code
COPY src ./src
# Note: build.rs not needed for this project

# Build the actual application (ensure it completes successfully)
RUN echo "Building kotadb-api-server with full source code..." && \
    cargo build --release --features tree-sitter-parsing,git-integration --bin kotadb-api-server && \
    echo "Binary size: $(ls -lh target/release/kotadb-api-server)" && \
    test -f target/release/kotadb-api-server || (echo "ERROR: Binary not built!" && exit 1) && \
    echo "Binary dependencies:" && \
    ldd target/release/kotadb-api-server | head -10

# Runtime stage - use same base as build stage to avoid GLIBC conflicts
FROM debian:trixie-slim

# Install runtime dependencies
RUN apt-get update && apt-get install -y \
    ca-certificates \
    libssl3 \
    git \
    curl \
    netcat-openbsd \
    && rm -rf /var/lib/apt/lists/*
=======
# Copy all source files (single-stage eliminates caching complexity)
COPY . .

# Build the application with all features
RUN echo "Building kotadb-api-server..." && \
    cargo build --release --features tree-sitter-parsing,git-integration --bin kotadb-api-server && \
    echo "Binary size: $(ls -lh target/release/kotadb-api-server | awk '{print $5}')" && \
    test -f target/release/kotadb-api-server || (echo "ERROR: Binary not built!" && exit 1) && \
    echo "Binary dependencies:" && \
    ldd target/release/kotadb-api-server | head -10
>>>>>>> 9737a93a

# Create non-root user for security
RUN useradd -m -u 1001 -s /bin/bash kotadb

# Create data directory
RUN mkdir -p /data && chown kotadb:kotadb /data

# Copy binary to final location
RUN cp target/release/kotadb-api-server /usr/local/bin/kotadb-api-server && \
    chmod +x /usr/local/bin/kotadb-api-server

# Clean up build artifacts to reduce image size
RUN cargo clean && \
    rm -rf /usr/local/cargo/registry && \
    rm -rf target/release/build && \
    rm -rf target/release/deps && \
    apt-get autoremove -y build-essential pkg-config && \
    apt-get clean

# Switch to non-root user
USER kotadb

# Set working directory for runtime
WORKDIR /data

# Health check
HEALTHCHECK --interval=30s --timeout=10s --start-period=5s --retries=3 \
    CMD curl -f http://localhost:${PORT:-8080}/health || exit 1

# Default environment variables
ENV PORT=8080
ENV KOTADB_DATA_DIR=/data
ENV RUST_LOG=info

# Expose port
EXPOSE 8080

# Run the application with required parameters using exec form with explicit env expansion
ENTRYPOINT ["/bin/sh", "-c", "/usr/local/bin/kotadb-api-server --database-url \"${DATABASE_URL}\" --port \"${PORT}\" --data-dir \"${KOTADB_DATA_DIR}\""]<|MERGE_RESOLUTION|>--- conflicted
+++ resolved
@@ -2,13 +2,8 @@
 # Single-stage build for guaranteed compatibility and simplified maintenance
 # Optimized for reliability over build speed
 
-<<<<<<< HEAD
-# Build stage - using latest Rust with static linking for GLIBC compatibility
-FROM rust:latest AS builder
-=======
 # Build and runtime stage - using latest Rust with GLIBC compatibility
 FROM rust:latest
->>>>>>> 9737a93a
 
 # Install build dependencies including C++ compiler for native dependencies
 RUN apt-get update && apt-get install -y \
@@ -26,52 +21,6 @@
 # Create app directory
 WORKDIR /app
 
-<<<<<<< HEAD
-# Copy dependency files first for better caching
-COPY Cargo.toml Cargo.lock ./
-
-# Copy benches for dependency resolution
-COPY benches ./benches
-
-# Create dummy source files to build dependencies
-RUN mkdir -p src/bin && \
-    echo "fn main() {}" > src/main.rs && \
-    echo "pub mod api_keys; pub mod http_server; pub mod file_storage; pub use api_keys::{ApiKeyConfig, ApiKeyService}; pub use http_server::start_saas_server; pub use file_storage::{create_file_storage, FileStorage};" > src/lib.rs && \
-    echo "fn main() {}" > src/bin/kotadb-api-server.rs && \
-    mkdir -p src && echo "pub struct ApiKeyConfig; pub struct ApiKeyService;" > src/api_keys.rs && \
-    echo "pub fn start_saas_server() {}" > src/http_server.rs && \
-    echo "pub fn create_file_storage() {} pub struct FileStorage;" > src/file_storage.rs
-
-# Build dependencies only (skip binary creation)
-RUN cargo build --release --lib --features tree-sitter-parsing,git-integration
-
-# Remove the stub source files but keep dependencies
-RUN rm -rf src
-
-# Copy actual source code
-COPY src ./src
-# Note: build.rs not needed for this project
-
-# Build the actual application (ensure it completes successfully)
-RUN echo "Building kotadb-api-server with full source code..." && \
-    cargo build --release --features tree-sitter-parsing,git-integration --bin kotadb-api-server && \
-    echo "Binary size: $(ls -lh target/release/kotadb-api-server)" && \
-    test -f target/release/kotadb-api-server || (echo "ERROR: Binary not built!" && exit 1) && \
-    echo "Binary dependencies:" && \
-    ldd target/release/kotadb-api-server | head -10
-
-# Runtime stage - use same base as build stage to avoid GLIBC conflicts
-FROM debian:trixie-slim
-
-# Install runtime dependencies
-RUN apt-get update && apt-get install -y \
-    ca-certificates \
-    libssl3 \
-    git \
-    curl \
-    netcat-openbsd \
-    && rm -rf /var/lib/apt/lists/*
-=======
 # Copy all source files (single-stage eliminates caching complexity)
 COPY . .
 
@@ -82,7 +31,6 @@
     test -f target/release/kotadb-api-server || (echo "ERROR: Binary not built!" && exit 1) && \
     echo "Binary dependencies:" && \
     ldd target/release/kotadb-api-server | head -10
->>>>>>> 9737a93a
 
 # Create non-root user for security
 RUN useradd -m -u 1001 -s /bin/bash kotadb
