// KotaDB CLI - Codebase intelligence platform for distributed human-AI cognition
use anyhow::{Context, Result};
use clap::{Parser, Subcommand};

// Macro for conditional printing based on quiet flag
macro_rules! qprintln {
    ($quiet:expr, $($arg:tt)*) => {
        if !$quiet {
            println!($($arg)*);
        }
    };
}
use kotadb::{
    create_binary_trigram_index, create_file_storage, create_primary_index, create_trigram_index,
    create_wrapped_storage, init_logging_with_level, start_server, validate_post_ingestion_search,
    with_trace_id, Document, DocumentBuilder, Index, QueryBuilder, Storage, ValidatedDocumentId,
    ValidatedPath, ValidationStatus,
};

#[cfg(feature = "tree-sitter-parsing")]
use kotadb::{
    relationship_query::{parse_natural_language_relationship_query, RelationshipQueryType},
    symbol_storage::SymbolStorage,
};
use std::collections::HashMap;
use std::path::{Path, PathBuf};
use std::sync::Arc;
use tokio::sync::{Mutex, RwLock};

#[derive(Parser)]
#[command(
    author,
    version,
    about = "KotaDB - A codebase intelligence platform for distributed human-AI cognition",
    long_about = None,
    after_help = "QUICK START:
  1. Ingest a repository:     kotadb ingest-repo /path/to/repo
  2. Search for code:         kotadb search 'function_name'
  3. Find relationships:      kotadb relationship-query 'what calls MyFunction?'
  4. Analyze impact:          kotadb impact-analysis 'StorageClass'

EXAMPLES:
  # Basic document operations
  kotadb insert docs/readme.md \"README\" \"Content here\"
  kotadb get docs/readme.md
  kotadb search \"database query\"

  # Codebase intelligence
  kotadb ingest-repo ./my-project
  kotadb find-callers FileStorage
  kotadb relationship-query 'what would break if I change Config?'

  # System management
  kotadb stats
  kotadb serve --port 8080"
)]
struct Cli {
    /// Enable verbose logging (DEBUG level). Default is WARN level.
    #[arg(short, long, global = true, conflicts_with = "quiet")]
    verbose: bool,

    /// Suppress all non-essential output (ERROR level only)
    #[arg(short, long, global = true, conflicts_with = "verbose")]
    quiet: bool,

    /// Database directory path
    #[arg(short, long, default_value = "./kota-db-data")]
    db_path: PathBuf,

    /// Use binary format for indices (10x faster, experimental)
    #[arg(long, global = true)]
    binary_index: bool,

    #[command(subcommand)]
    command: Commands,
}

#[derive(Subcommand)]
enum Commands {
    /// Start HTTP REST API server
    Serve {
        /// Port to listen on
        #[arg(short, long, default_value = "8080")]
        port: u16,
    },

    /// Insert a new document
    Insert {
        /// Path of the document (e.g., docs/readme.md)
        path: String,
        /// Title of the document
        title: String,
        /// Content of the document (can be piped in)
        #[arg(value_name = "CONTENT")]
        content: Option<String>,
    },

    /// Get a document by path
    Get {
        /// Path of the document (e.g., docs/readme.md)
        path: String,
    },

    /// Update an existing document
    Update {
        /// Path of the document to update
        path: String,
        /// New path (optional)
        #[arg(short = 'n', long)]
        new_path: Option<String>,
        /// New title (optional)
        #[arg(short, long)]
        title: Option<String>,
        /// New content (optional, can be piped in)
        #[arg(short, long)]
        content: Option<String>,
    },

    /// Delete a document by path
    Delete {
        /// Path of the document to delete
        path: String,
    },

    /// Search for documents and symbols by content or path
    Search {
        /// Search query (use '*' for all, or search terms for content/symbol matching)
        #[arg(default_value = "*")]
        query: String,
        /// Maximum number of results to return
        #[arg(
            short,
            long,
            default_value = "10",
            help = "Control number of results (increase with -l 100)"
        )]
        limit: usize,
        /// Filter by tags (comma-separated)
        #[arg(short, long)]
        tags: Option<String>,
        /// Context level for output (none/minimal/medium/full)
        #[arg(
            short = 'c',
            long,
            default_value = "medium",
            help = "Context detail level for LLM consumption",
            value_parser = ["none", "minimal", "medium", "full"]
        )]
        context: String,
    },

    /// List all documents
    List {
        /// Limit number of results
        #[arg(short, long, default_value = "50")]
        limit: usize,
    },

    /// Show database statistics
    Stats,

    /// Validate search functionality
    Validate,

    /// Verify documentation accuracy against implementation
    VerifyDocs,

    /// Ingest a git repository into the database
    #[cfg(feature = "git-integration")]
    IngestRepo {
        /// Path to the git repository
        repo_path: PathBuf,
        /// Prefix for document paths in the database
        #[arg(short, long, default_value = "repos")]
        prefix: String,
        /// Include file contents
        #[arg(long, default_value = "true")]
        include_files: bool,
        /// Include commit history
        #[arg(long, default_value = "true")]
        include_commits: bool,
        /// Maximum file size to ingest (in MB)
        #[arg(long, default_value = "10")]
        max_file_size_mb: usize,
        /// Extract code symbols using tree-sitter parsing (enabled by default)
        /// Use --extract-symbols=false or --no-symbols to disable
        #[cfg(feature = "tree-sitter-parsing")]
        #[arg(long, default_value = "true")]
        extract_symbols: Option<bool>,
        /// Skip symbol extraction (convenience flag, same as --extract-symbols=false)
        #[cfg(feature = "tree-sitter-parsing")]
        #[arg(long, conflicts_with = "extract_symbols")]
        no_symbols: bool,
    },

    /// Search for symbols (functions, classes, variables) by name or pattern
    #[cfg(feature = "tree-sitter-parsing")]
    SearchSymbols {
        /// Symbol name or pattern to search for (supports partial matching)
        pattern: String,
        /// Maximum number of results to return
        #[arg(
            short,
            long,
            default_value = "25",
            help = "Control number of results (use -l 100 for more)"
        )]
        limit: usize,
        /// Show only specific symbol types (function, class, variable, etc.)
        #[arg(short = 't', long)]
        symbol_type: Option<String>,
    },

    /// Find all places where a symbol (function, class, variable) is called or referenced
    #[cfg(feature = "tree-sitter-parsing")]
    FindCallers {
        /// Name or qualified name of the target symbol (e.g., 'FileStorage' or 'storage::FileStorage')
        target: String,
        /// Maximum number of results to return (default: unlimited)
        #[arg(
            short,
            long,
            default_value = "50",
            help = "Control number of results returned"
        )]
        limit: Option<usize>,
    },

    /// Analyze dependencies: what would break if you change a symbol (safe refactoring analysis)
    #[cfg(feature = "tree-sitter-parsing")]
    ImpactAnalysis {
        /// Name or qualified name of the target symbol (e.g., 'StorageError' or 'errors::StorageError')
        target: String,
        /// Maximum number of impacted items to show (default: unlimited)
        #[arg(
            short,
            long,
            default_value = "50",
            help = "Control number of results returned"
        )]
        limit: Option<usize>,
    },

    /// Natural language queries about code symbols and relationships
    #[cfg(feature = "tree-sitter-parsing")]
    RelationshipQuery {
        /// Natural language query (e.g., 'what calls FileStorage?', 'who uses Config?', 'find unused functions')
        query: String,
        /// Maximum number of results to return
        #[arg(
            short,
            long,
            default_value = "50",
            help = "Control number of results returned"
        )]
        limit: Option<usize>,
    },

    /// Show statistics about extracted code symbols (functions, classes, variables)
    #[cfg(feature = "tree-sitter-parsing")]
    SymbolStats,

    /// Run performance benchmarks on database operations
    ///
    /// Note: Benchmark data remains in the database after completion for inspection.
    /// Use a fresh database path to avoid data accumulation across runs.
    Benchmark {
        /// Number of operations to perform
        #[arg(short, long, default_value = "10000")]
        operations: usize,
        /// Run only specific benchmark types (storage, index, query, all)
        #[arg(short = 't', long, default_value = "all")]
        benchmark_type: String,
        /// Output format (human, json, csv)
        #[arg(short = 'f', long, default_value = "human")]
        format: String,
        /// Maximum number of search queries to run (prevents excessive runtime)
        #[arg(
            long,
            default_value = "100",
            help = "Limit search operations to prevent excessive runtime"
        )]
        max_search_queries: usize,
    },
}

struct Database {
    storage: Arc<Mutex<dyn Storage>>,
    primary_index: Arc<Mutex<dyn Index>>,
    trigram_index: Arc<Mutex<dyn Index>>,
    // Cache for path -> document ID lookups (built lazily)
    path_cache: Arc<RwLock<HashMap<String, ValidatedDocumentId>>>,
    // Coordinated deletion service to ensure index synchronization
    deletion_service: kotadb::CoordinatedDeletionService,
}

impl Database {
    async fn new(db_path: &Path, use_binary_index: bool) -> Result<Self> {
        let storage_path = db_path.join("storage");
        let primary_index_path = db_path.join("primary_index");
        let trigram_index_path = db_path.join("trigram_index");

        // Create directories if they don't exist
        std::fs::create_dir_all(&storage_path)?;
        std::fs::create_dir_all(&primary_index_path)?;
        std::fs::create_dir_all(&trigram_index_path)?;

        let storage = create_file_storage(
            storage_path
                .to_str()
                .ok_or_else(|| anyhow::anyhow!("Invalid storage path: {:?}", storage_path))?,
            Some(100), // Cache size
        )
        .await?;

        let primary_index = create_primary_index(
            primary_index_path.to_str().ok_or_else(|| {
                anyhow::anyhow!("Invalid primary index path: {:?}", primary_index_path)
            })?,
            Some(1000),
        )
        .await?;
        let trigram_index_arc: Arc<Mutex<dyn Index>> = if use_binary_index {
            tracing::info!("Using binary trigram index for 10x performance");
            Arc::new(Mutex::new(
                create_binary_trigram_index(
                    trigram_index_path.to_str().ok_or_else(|| {
                        anyhow::anyhow!("Invalid trigram index path: {:?}", trigram_index_path)
                    })?,
                    Some(1000),
                )
                .await?,
            ))
        } else {
            Arc::new(Mutex::new(
                create_trigram_index(
                    trigram_index_path.to_str().ok_or_else(|| {
                        anyhow::anyhow!("Invalid trigram index path: {:?}", trigram_index_path)
                    })?,
                    Some(1000),
                )
                .await?,
            ))
        };

        let storage_arc: Arc<Mutex<dyn Storage>> = Arc::new(Mutex::new(storage));
        let primary_index_arc: Arc<Mutex<dyn Index>> = Arc::new(Mutex::new(primary_index));

        let deletion_service = kotadb::CoordinatedDeletionService::new(
            storage_arc.clone(),
            primary_index_arc.clone(),
            trigram_index_arc.clone(),
        );

        let db = Self {
            storage: storage_arc,
            primary_index: primary_index_arc,
            trigram_index: trigram_index_arc,
            path_cache: Arc::new(RwLock::new(HashMap::new())),
            deletion_service,
        };

        // Skip path cache rebuild for read-only operations like search
        // The cache will be built lazily when needed for path-based lookups
        // This significantly improves startup time for search operations
        // from ~300ms to ~5ms (see issue #274)

        Ok(db)
    }

    /// Rebuild the path cache from current storage
    async fn rebuild_path_cache(&self) -> Result<()> {
        let mut cache = self.path_cache.write().await;
        cache.clear();

        // Get all documents to build the cache
        let all_docs = self.storage.lock().await.list_all().await?;
        for doc in all_docs {
            cache.insert(doc.path.to_string(), doc.id);
        }

        Ok(())
    }

    /// Rebuild all indices from current storage
    /// This is needed after bulk operations like git ingestion
    async fn rebuild_indices(&self) -> Result<()> {
        // Get all documents from storage
        let all_docs = self.storage.lock().await.list_all().await?;
        let total_docs = all_docs.len();

        if total_docs == 0 {
            return Ok(());
        }

        // Process documents in batches for better performance
        const BATCH_SIZE: usize = 100;
        let mut processed = 0;

        // Process in chunks to reduce lock contention and prevent OOM
        for chunk in all_docs.chunks(BATCH_SIZE) {
            // Collect document data for this batch (including content for trigram indexing)
            let mut batch_entries = Vec::with_capacity(chunk.len());
            for doc in chunk {
                let doc_id = doc.id;
                let doc_path = ValidatedPath::new(doc.path.to_string())?;
                batch_entries.push((doc_id, doc_path, doc.content.clone()));
            }

            // Insert batch into primary index (path-based)
            {
                let mut primary_index = self.primary_index.lock().await;
                for (doc_id, doc_path, _) in &batch_entries {
                    primary_index.insert(*doc_id, doc_path.clone()).await?;
                }
            }

            // Insert batch into trigram index with content for proper full-text search
            {
                let mut trigram_index = self.trigram_index.lock().await;
                for (doc_id, doc_path, content) in &batch_entries {
                    // Use the new content-aware method for proper trigram indexing
                    trigram_index
                        .insert_with_content(*doc_id, doc_path.clone(), content)
                        .await?;
                }
            }

            processed += chunk.len();

            // Periodic flush for large datasets
            if processed % 500 == 0 || processed == total_docs {
                self.primary_index.lock().await.flush().await?;
                self.trigram_index.lock().await.flush().await?;
            }
        }

        Ok(())
    }

    async fn insert(
        &self,
        path: String,
        title: String,
        content: String,
    ) -> Result<ValidatedDocumentId> {
        let doc = DocumentBuilder::new()
            .path(&path)?
            .title(&title)?
            .content(content.as_bytes())
            .build()?;

        let doc_id = doc.id;
        let doc_path = ValidatedPath::new(&path)?;

        // Insert into storage
        self.storage.lock().await.insert(doc.clone()).await?;

        // Insert into both indices
        self.primary_index
            .lock()
            .await
            .insert(doc_id, doc_path.clone())
            .await?;

        // Insert into trigram index with content for proper full-text search
        {
            let mut trigram_guard = self.trigram_index.lock().await;
            // Use the new content-aware method for proper trigram indexing
            trigram_guard
                .insert_with_content(doc_id, doc_path, &doc.content)
                .await?;
        }

        // Update path cache
        self.path_cache.write().await.insert(path, doc_id);

        // Flush all to ensure persistence
        self.storage.lock().await.flush().await?;
        self.primary_index.lock().await.flush().await?;
        self.trigram_index.lock().await.flush().await?;

        Ok(doc_id)
    }

    async fn get_by_path(&self, path: &str) -> Result<Option<Document>> {
        // Check if cache is empty and rebuild if needed (lazy initialization)
        {
            let cache = self.path_cache.read().await;
            if cache.is_empty() {
                drop(cache); // Release read lock before rebuilding
                self.rebuild_path_cache().await?;
            }
        }

        // O(1) lookup using the path cache
        let cache = self.path_cache.read().await;

        if let Some(doc_id) = cache.get(path) {
            // Found in cache, get the document
            self.storage.lock().await.get(doc_id).await
        } else {
            Ok(None)
        }
    }

    async fn update_by_path(
        &self,
        path: &str,
        new_path: Option<String>,
        new_title: Option<String>,
        new_content: Option<String>,
    ) -> Result<()> {
        // First find the document by path
        let doc = self
            .get_by_path(path)
            .await?
            .context("Document not found")?;

        let doc_id = doc.id;

        // Get existing document
        let mut storage = self.storage.lock().await;
        let existing = storage.get(&doc_id).await?.context("Document not found")?;

        // Build updated document
        let mut builder = DocumentBuilder::new();

        // Use new values or keep existing ones
        builder = builder.path(new_path.as_ref().unwrap_or(&existing.path.to_string()))?;
        builder = builder.title(new_title.as_ref().unwrap_or(&existing.title.to_string()))?;

        let content = if let Some(new_content) = new_content {
            new_content.into_bytes()
        } else {
            existing.content.clone()
        };
        builder = builder.content(content);

        // Build and set the same ID and created_at
        let mut updated_doc = builder.build()?;
        updated_doc.id = doc_id;
        updated_doc.created_at = existing.created_at;

        // Ensure updated_at is newer than the existing one
        // In case of rapid updates, add a small increment to ensure it's different
        if updated_doc.updated_at <= existing.updated_at {
            use chrono::Duration;
            updated_doc.updated_at = existing.updated_at + Duration::milliseconds(1);
        }

        // Update storage
        storage.update(updated_doc.clone()).await?;

        // Update indices and cache if path changed
        if let Some(ref new_path_str) = new_path {
            let new_validated_path = ValidatedPath::new(new_path_str)?;
            self.primary_index
                .lock()
                .await
                .update(doc_id, new_validated_path.clone())
                .await?;
            // Use update_with_content for trigram index since it needs content
            self.trigram_index
                .lock()
                .await
                .update_with_content(doc_id, new_validated_path, &updated_doc.content)
                .await?;

            // Update cache: remove old path, add new path
            let mut cache = self.path_cache.write().await;
            cache.retain(|_, id| *id != doc_id);
            cache.insert(new_path_str.clone(), doc_id);
        }

        Ok(())
    }

    /// Centralized delete method that ensures all storage systems remain synchronized
    /// This is the ONLY method that should be used to delete documents
    async fn delete_document(&self, doc_id: &ValidatedDocumentId) -> Result<bool> {
        // Use the coordinated deletion service to ensure proper synchronization
        let deleted = self.deletion_service.delete_document(doc_id).await?;

        if deleted {
            // Remove from path cache if it exists
            {
                let mut cache = self.path_cache.write().await;
                cache.retain(|_, cached_id| cached_id != doc_id);
            }
        }

        Ok(deleted)
    }

    /// Get access to the coordinated deletion service for other modules
    #[allow(dead_code)] // Will be used by HTTP server and MCP tools in future integration
    pub fn get_deletion_service(&self) -> &kotadb::CoordinatedDeletionService {
        &self.deletion_service
    }

    async fn delete_by_path(&self, path: &str) -> Result<bool> {
        // Check if cache is empty and rebuild if needed (lazy initialization)
        {
            let cache = self.path_cache.read().await;
            if cache.is_empty() {
                drop(cache); // Release read lock before rebuilding
                self.rebuild_path_cache().await?;
            }
        }

        // First find the document by path using cache
        let doc_id = {
            let cache = self.path_cache.read().await;
            cache.get(path).copied()
        };

        if let Some(doc_id) = doc_id {
            // Use the centralized delete method to ensure coordination
            self.delete_document(&doc_id).await
        } else {
            Ok(false)
        }
    }

    #[allow(dead_code)]
    async fn search(
        &self,
        query_text: &str,
        tags: Option<Vec<String>>,
        limit: usize,
    ) -> Result<Vec<Document>> {
        let (documents, _) = self.search_with_count(query_text, tags, limit).await?;
        Ok(documents)
    }

    async fn search_with_count(
        &self,
        query_text: &str,
        tags: Option<Vec<String>>,
        limit: usize,
    ) -> Result<(Vec<Document>, usize)> {
        // Handle empty queries at the method level - return nothing
        if query_text.is_empty() {
            return Ok((Vec::new(), 0));
        }

        // Build query
        let mut query_builder = QueryBuilder::new();

        if query_text != "*" {
            query_builder = query_builder.with_text(query_text)?;
        }

        if let Some(tag_list) = tags {
            for tag in tag_list {
                query_builder = query_builder.with_tag(tag)?;
            }
        }

        query_builder = query_builder.with_limit(limit)?;
        let query = query_builder.build()?;

        // Route to appropriate index based on query type
        // NOTE: Wildcard queries (containing "*") are explicitly routed to the primary index
        // because it supports pattern matching. Trigram indices are designed for full-text
        // search and don't handle wildcard patterns. Empty queries are handled above and return nothing.
        let doc_ids = if query_text.contains('*') {
            // Use Primary Index for wildcard/pattern queries
            self.primary_index.lock().await.search(&query).await?
        } else {
            // Use Trigram Index for full-text search queries
            self.trigram_index.lock().await.search(&query).await?
        };

        // Store total count before limiting
        let total_count = doc_ids.len();

        // Retrieve documents from storage
        let doc_ids_limited: Vec<_> = doc_ids.into_iter().take(limit).collect();
        let mut documents = Vec::with_capacity(doc_ids_limited.len());
        let storage = self.storage.lock().await;

        for doc_id in doc_ids_limited {
            if let Some(doc) = storage.get(&doc_id).await? {
                documents.push(doc);
            }
        }

        Ok((documents, total_count))
    }

    #[allow(dead_code)]
    async fn list_all(&self, limit: usize) -> Result<Vec<Document>> {
        let all_docs = self.storage.lock().await.list_all().await?;
        Ok(all_docs.into_iter().take(limit).collect())
    }

    async fn stats(&self) -> Result<(usize, usize)> {
        let all_docs = self.storage.lock().await.list_all().await?;
        let doc_count = all_docs.len();
        let total_size: usize = all_docs.iter().map(|d| d.size).sum();
        Ok((doc_count, total_size))
    }

    /// Flush any buffered writes to ensure durability
    async fn flush(&self) -> Result<()> {
        self.storage.lock().await.flush().await?;
        Ok(())
    }
}

#[cfg(test)]
#[allow(clippy::items_after_test_module)]
mod tests {
    use super::*;
    use kotadb::{
        create_file_storage, create_primary_index, create_trigram_index, DocumentBuilder,
    };
    use tempfile::TempDir;

    #[tokio::test]
    async fn test_rebuild_indices_empty_storage() -> Result<()> {
        // Test that rebuild_indices handles empty storage gracefully
        let temp_dir = TempDir::new()?;
        let storage_path = temp_dir.path().join("storage");
        let primary_path = temp_dir.path().join("primary");
        let trigram_path = temp_dir.path().join("trigram");

        let storage = create_file_storage(storage_path.to_str().unwrap(), Some(100)).await?;

        let primary_index = create_primary_index(primary_path.to_str().unwrap(), Some(100)).await?;

        let trigram_index = create_trigram_index(trigram_path.to_str().unwrap(), Some(100)).await?;

        let storage_arc: Arc<Mutex<dyn Storage>> = Arc::new(Mutex::new(storage));
        let primary_index_arc: Arc<Mutex<dyn Index>> = Arc::new(Mutex::new(primary_index));
        let trigram_index_arc: Arc<Mutex<dyn Index>> = Arc::new(Mutex::new(trigram_index));

        let deletion_service = kotadb::CoordinatedDeletionService::new(
            storage_arc.clone(),
            primary_index_arc.clone(),
            trigram_index_arc.clone(),
        );

        let db = Database {
            storage: storage_arc,
            primary_index: primary_index_arc,
            trigram_index: trigram_index_arc,
            path_cache: Arc::new(RwLock::new(HashMap::new())),
            deletion_service,
        };

        // Should not panic with empty storage
        db.rebuild_indices().await?;

        Ok(())
    }

    #[tokio::test]
    async fn test_rebuild_indices_batch_processing() -> Result<()> {
        // Test that rebuild_indices handles many documents efficiently
        let temp_dir = TempDir::new()?;
        let storage_path = temp_dir.path().join("storage");
        let primary_path = temp_dir.path().join("primary");
        let trigram_path = temp_dir.path().join("trigram");

        let mut storage = create_file_storage(storage_path.to_str().unwrap(), Some(1000)).await?;

        // Add test documents to storage
        for i in 0..150 {
            let doc = DocumentBuilder::new()
                .path(format!("batch/doc_{}.md", i))?
                .title(format!("Batch Document {}", i))?
                .content(format!("Content for batch document {}", i).as_bytes())
                .build()?;
            storage.insert(doc).await?;
        }

        let primary_index =
            create_primary_index(primary_path.to_str().unwrap(), Some(1000)).await?;

        let trigram_index =
            create_trigram_index(trigram_path.to_str().unwrap(), Some(1000)).await?;

        let storage_arc: Arc<Mutex<dyn Storage>> = Arc::new(Mutex::new(storage));
        let primary_index_arc: Arc<Mutex<dyn Index>> = Arc::new(Mutex::new(primary_index));
        let trigram_index_arc: Arc<Mutex<dyn Index>> = Arc::new(Mutex::new(trigram_index));

        let deletion_service = kotadb::CoordinatedDeletionService::new(
            storage_arc.clone(),
            primary_index_arc.clone(),
            trigram_index_arc.clone(),
        );

        let db = Database {
            storage: storage_arc,
            primary_index: primary_index_arc,
            trigram_index: trigram_index_arc,
            path_cache: Arc::new(RwLock::new(HashMap::new())),
            deletion_service,
        };

        // Time the rebuild operation
        let start = std::time::Instant::now();
        db.rebuild_indices().await?;
        let duration = start.elapsed();

        // Verify all documents are indexed
        let query = QueryBuilder::new().with_limit(200)?.build()?;
        let results = db.primary_index.lock().await.search(&query).await?;
        assert!(
            results.len() >= 150,
            "Expected at least 150 documents, got {}",
            results.len()
        );

        // Performance check: should complete in reasonable time
        assert!(
            duration.as_secs() < 3,
            "Batch rebuild took too long: {:?}",
            duration
        );

        Ok(())
    }
}

/// Create a hybrid relationship query engine for the given database path
#[cfg(feature = "tree-sitter-parsing")]
async fn create_relationship_engine(
    db_path: &Path,
) -> Result<kotadb::hybrid_relationship_engine::HybridRelationshipEngine> {
    // Load real symbol storage from the main database storage path (db_path/storage)
    // This ensures we read symbols from the same location where they were written
    let storage_path = db_path.join("storage");

    // Ensure the database directory exists
    if !storage_path.exists() {
        std::fs::create_dir_all(&storage_path)
            .with_context(|| format!("Failed to create database directory: {:?}", storage_path))?;
    }
    let file_storage = create_file_storage(
        storage_path
            .to_str()
            .ok_or_else(|| anyhow::anyhow!("Invalid storage path: {:?}", storage_path))?,
        Some(100), // Cache size
    )
    .await?;

    // Create symbol storage with dual storage architecture (document + graph)
    // This ensures relationships can be stored and queried efficiently
    let graph_path = storage_path.join("graph");
    tokio::fs::create_dir_all(&graph_path).await?;
    let graph_config = kotadb::graph_storage::GraphStorageConfig::default();
    let graph_storage =
        kotadb::native_graph_storage::NativeGraphStorage::new(graph_path, graph_config).await?;

    // Create hybrid relationship engine
    let config = kotadb::relationship_query::RelationshipQueryConfig::default();
    let hybrid_engine =
        kotadb::hybrid_relationship_engine::HybridRelationshipEngine::new(db_path, config).await?;

    // Check if we have any symbols or relationships loaded
    let stats = hybrid_engine.get_stats();
    if !stats.using_binary_path && stats.binary_symbols_loaded == 0 {
        return Err(anyhow::anyhow!(
            "No symbols found in database. Required steps:\n\
             1. Ingest a repository with symbols: kotadb ingest-repo /path/to/repo\n\
             2. Verify ingestion: kotadb symbol-stats\n\
             3. Then retry this command"
        ));
    }

    Ok(hybrid_engine)
}

#[tokio::main]
async fn main() -> Result<()> {
    // Parse CLI args first to get verbose flag
    let cli = Cli::parse();

    // Initialize logging with appropriate level based on verbose/quiet flags
    let _ = init_logging_with_level(cli.verbose, cli.quiet); // Ignore error if already initialized

    // Store quiet flag for use in output
    let quiet = cli.quiet;

    // Run everything within trace context
    with_trace_id("kotadb-cli", async move {
        // Initialize database
        let db = Database::new(&cli.db_path, cli.binary_index).await?;

        match cli.command {
            Commands::Serve { port } => {
                // Create storage for the HTTP server
                let storage_path = cli.db_path.join("storage");
                std::fs::create_dir_all(&storage_path)?;

                let storage = create_file_storage(
                    storage_path.to_str().ok_or_else(|| {
                        anyhow::anyhow!("Invalid storage path: {:?}", storage_path)
                    })?,
                    Some(1000), // Cache size
                )
                .await?;

                // Wrap storage with observability and validation
                let wrapped_storage = create_wrapped_storage(storage, 1000).await;
                let shared_storage = Arc::new(tokio::sync::Mutex::new(wrapped_storage));

                println!("🚀 Starting KotaDB HTTP server on port {port}");
                println!("📄 API endpoints:");
                println!("   POST   /documents       - Create document");
                println!("   GET    /documents/:id   - Get document");
                println!("   PUT    /documents/:id   - Update document");
                println!("   DELETE /documents/:id   - Delete document");
                println!("   GET    /documents/search - Search documents");
                println!("   GET    /health         - Health check");
                println!();

                start_server(shared_storage, port).await?;
            }

            Commands::Insert {
                path,
                title,
                content,
            } => {
                // Read content from stdin if not provided
                let content = match content {
                    Some(c) => c,
                    None => {
                        use std::io::Read;
                        let mut buffer = String::new();
                        std::io::stdin().read_to_string(&mut buffer)?;
                        buffer
                    }
                };

                let doc_id = db.insert(path.clone(), title.clone(), content).await?;
                // Ensure the write is persisted before exiting
                db.flush().await?;
                println!("✅ Document inserted successfully!");
                println!("   ID: {}", doc_id.as_uuid());
                println!("   Path: {path}");
                println!("   Title: {title}");
            }

            Commands::Get { path } => match db.get_by_path(&path).await? {
                Some(doc) => {
                    println!("📄 Document found:");
                    println!("   ID: {}", doc.id.as_uuid());
                    println!("   Path: {}", doc.path.as_str());
                    println!("   Title: {}", doc.title.as_str());
                    println!("   Size: {} bytes", doc.size);
                    println!("   Created: {}", doc.created_at);
                    println!("   Updated: {}", doc.updated_at);
                    println!("\n--- Content ---");
                    println!("{}", String::from_utf8_lossy(&doc.content));
                }
                None => {
                    println!("❌ Document not found");
                }
            },

            Commands::Update {
                path,
                new_path,
                title,
                content,
            } => {
                // Read content from stdin if specified but not provided
                let content = if content.as_ref().map(|c| c == "-").unwrap_or(false) {
                    use std::io::Read;
                    let mut buffer = String::new();
                    std::io::stdin().read_to_string(&mut buffer)?;
                    Some(buffer)
                } else {
                    content
                };

                db.update_by_path(&path, new_path, title, content).await?;
                // Ensure the write is persisted before exiting
                db.flush().await?;
                println!("✅ Document updated successfully!");
            }

            Commands::Delete { path } => {
                let deleted = db.delete_by_path(&path).await?;
                // Ensure the deletion is persisted before exiting
                if deleted {
                    db.flush().await?;
                    println!("✅ Document deleted successfully!");
                } else {
                    println!("❌ Document not found");
                }
            }

            Commands::Search { query, limit, tags, context } => {
                // Handle empty query explicitly - return nothing with informative message
                if query.is_empty() {
                    println!("Empty search query provided. Please specify a search term.");
                    println!("Use 'list' command to view all documents, or '*' for wildcard search.");
                    return Ok(());
                }

                // Use LLM-optimized search for non-wildcard queries when content is not minimal
                if query != "*" && context != "none" {
                    // Try LLM-optimized search with fallback to regular search on error
                    let llm_search_result = async {
                        // Create LLM search engine with appropriate context configuration
                        let context_config = match context.as_str() {
                            "none" | "minimal" => kotadb::llm_search::ContextConfig {
                                token_budget: 2000,
                                max_snippet_chars: 200,
                                match_context_size: 30,
                                ..Default::default()
                            },
                            "medium" => kotadb::llm_search::ContextConfig {
                                token_budget: 4000,
                                max_snippet_chars: 500,
                                match_context_size: 50,
                                ..Default::default()
                            },
                            "full" => kotadb::llm_search::ContextConfig {
                                token_budget: 8000,
                                max_snippet_chars: 1000,
                                match_context_size: 100,
                                ..Default::default()
                            },
                            _ => kotadb::llm_search::ContextConfig::default(),
                        };

                        let llm_engine = kotadb::llm_search::LLMSearchEngine::with_config(
                            kotadb::llm_search::RelevanceConfig::default(),
                            context_config,
                        );

                        // Perform LLM-optimized search
                        let storage = db.storage.lock().await;
                        let trigram_index = db.trigram_index.lock().await;
                        llm_engine.search_optimized(
                            &query,
                            &*storage,
                            &*trigram_index,
                            Some(limit)
                        ).await
                    }.await;

                    match llm_search_result {
                        Ok(response) => {

                    // Format output based on context level
                    match context.as_str() {
                        "none" => {
                            // Ultra-minimal: just paths
                            for result in &response.results {
                                println!("{}", result.path);
                            }
                        }
                        "minimal" => {
                            // Minimal: paths with relevance scores
                            println!("Found {} matches in {} files (showing top {}):",
                                response.optimization.total_matches,
                                response.optimization.total_matches,
                                response.results.len());
                            println!();

                            for result in &response.results {
                                println!("{} (score: {:.2})", result.path, result.relevance_score);
                            }
                        }
                        "medium" => {
                            // Medium: the dream workflow format from issue #370
                            // Count unique files in results
                            let unique_files: std::collections::HashSet<_> =
                                response.results.iter().map(|r| &r.path).collect();
                            let file_count = unique_files.len();

                            println!("Found {} matches in {} files (showing top {}):",
                                response.optimization.total_matches,
                                file_count,
                                response.results.len().min(3));
                            println!();

                            for (i, result) in response.results.iter().enumerate().take(3) {
                                // Extract line numbers from first match location if available
                                // Note: Line numbers are estimates based on average line length
                                // For exact line numbers, we'd need to load and parse the full file content
                                let line_range = if !result.match_details.exact_matches.is_empty() {
                                    let first_match = &result.match_details.exact_matches[0];
                                    let last_match = result.match_details.exact_matches.last().unwrap();

                                    // Better estimation: Use content snippet to calculate actual lines if possible
                                    let snippet_lines = result.content_snippet.lines().count();
                                    let avg_line_len = if snippet_lines > 0 {
                                        result.content_snippet.len() / snippet_lines.max(1)
                                    } else {
                                        50 // Default average line length
                                    };

                                    let start_line = (first_match.start_offset / avg_line_len.max(1)) + 1;
                                    let end_line = (last_match.end_offset / avg_line_len.max(1)) + 1;

                                    if start_line == end_line {
                                        format!(":{}", start_line)
                                    } else {
                                        format!(":{}-{}", start_line, end_line)
                                    }
                                } else if !result.match_details.term_matches.is_empty() {
                                    let first_match = &result.match_details.term_matches[0];
                                    let snippet_lines = result.content_snippet.lines().count();
                                    let avg_line_len = if snippet_lines > 0 {
                                        result.content_snippet.len() / snippet_lines.max(1)
                                    } else {
                                        50
                                    };
                                    format!(":{}", (first_match.start_offset / avg_line_len.max(1)) + 1)
                                } else {
                                    String::new()
                                };

                                println!("{}{} (score: {:.2})", result.path, line_range, result.relevance_score);

                                // Show content snippet with proper indentation
                                if !result.content_snippet.is_empty() {
                                    // Clean up the snippet for better presentation
                                    let snippet = result.content_snippet
                                        .trim_start_matches("...")
                                        .trim_end_matches("...")
                                        .trim();

                                    for line in snippet.lines() {
                                        println!("  {}", line);
                                    }

                                    // Add ellipsis if content was truncated
                                    if result.content_snippet.ends_with("...") {
                                        println!("    ...");
                                    }
                                }

                                if i < 2 && i < response.results.len() - 1 {
                                    println!();
                                }
                            }

                            if response.results.len() > 3 {
                                println!();
                                println!("[Run with --context=full for all results]");
                            }
                        }
                        _ => {
                            // Full: all results with complete context (default for "full" and unrecognized values)
                            // Add memory safeguard: limit results if too many
                            const MAX_FULL_CONTEXT_RESULTS: usize = 100;
                            let results_to_show = if response.results.len() > MAX_FULL_CONTEXT_RESULTS {
                                eprintln!("Warning: Limiting output to {} results to prevent excessive memory usage", MAX_FULL_CONTEXT_RESULTS);
                                &response.results[..MAX_FULL_CONTEXT_RESULTS]
                            } else {
                                &response.results[..]
                            };

                            println!("Found {} matches in {} files (showing {}):",
                                response.optimization.total_matches,
                                response.optimization.total_matches,
                                results_to_show.len());
                            println!();

                            for result in results_to_show {
                                println!("━━━━━━━━━━━━━━━━━━━━━━━━━━━━━━━━━━━━");
                                println!("📄 {}", result.path);
                                println!("   Score: {:.2} | Tokens: ~{}",
                                    result.relevance_score,
                                    result.estimated_tokens);

                                // Show match details
                                println!("   Matches: {} exact, {} terms",
                                    result.match_details.exact_matches.len(),
                                    result.match_details.term_matches.len());

                                // Show context info if available
                                if !result.context_info.callees.is_empty() {
                                    println!("   Calls: {}", result.context_info.callees.join(", "));
                                }
                                if !result.context_info.related_types.is_empty() {
                                    println!("   Types: {}", result.context_info.related_types.join(", "));
                                }

                                println!();
                                println!("Content:");
                                for line in result.content_snippet.lines() {
                                    println!("  {}", line);
                                }
                                println!();
                            }

                            // Show optimization info
                            println!("━━━━━━━━━━━━━━━━━━━━━━━━━━━━━━━━━━━━");
                            println!("Search completed in {}ms", response.metadata.query_time_ms);
                            println!("Token usage: {}/{} ({:.0}%)",
                                response.optimization.token_usage.estimated_tokens,
                                response.optimization.token_usage.budget,
                                response.optimization.token_usage.efficiency * 100.0);

                            // Show suggestions if any
                            if !response.metadata.suggestions.is_empty() {
                                println!();
                                println!("Suggestions:");
                                for suggestion in &response.metadata.suggestions {
                                    println!("  • {}", suggestion);
                                }
                            }
                        }
                    }
                        }
                        Err(e) => {
                            // Log the error and fall back to regular search
                            eprintln!("Warning: LLM search failed, falling back to regular search: {}", e);

                            // Fall back to regular search
                            let tag_list = tags.clone().map(|t| t.split(',').map(String::from).collect());
                            let (results, total_count) = db.search_with_count(&query, tag_list, limit).await?;

                            if results.is_empty() {
                                println!("No documents found matching the query");
                            } else {
                                // Show results in simple format as fallback
                                if results.len() < total_count {
                                    println!("Showing {} of {} results (fallback mode)", results.len(), total_count);
                                } else {
                                    println!("Found {} documents (fallback mode)", results.len());
                                }
                                println!();
                                for doc in results {
                                    println!("{}", doc.path.as_str());
                                    if context != "none" {
                                        println!("  id: {}", doc.id.as_uuid());
                                        println!("  title: {}", doc.title.as_str());
                                        println!("  size: {} bytes", doc.size);
                                        println!();
                                    }
                                }
                            }
                        }
                    }
                } else {
                    // Fall back to original search for wildcard or when context is none
                    let tag_list = tags.map(|t| t.split(',').map(String::from).collect());
                    let (results, total_count) = db.search_with_count(&query, tag_list, limit).await?;

                    if results.is_empty() {
                        println!("No documents found matching the query");
                    } else {
                        // Show clear count information for LLM agents
                        if results.len() < total_count {
                            println!("Showing {} of {} results", results.len(), total_count);
                        } else {
                            println!("Found {} documents", results.len());
                        }
                        println!();
                        for doc in results {
                            // Minimal output optimized for LLM consumption
                            println!("{}", doc.path.as_str());
                            if context != "none" {
                                println!("  id: {}", doc.id.as_uuid());
                                println!("  title: {}", doc.title.as_str());
                                println!("  size: {} bytes", doc.size);
                                println!();
                            }
                        }
                    }
                }
            }

            Commands::List { limit } => {
                // Get all documents to know total, then limit
                let all_docs = db.storage.lock().await.list_all().await?;
                let total_count = all_docs.len();
                let documents: Vec<_> = all_docs.into_iter().take(limit).collect();

                if documents.is_empty() {
                    println!("No documents in database");
                } else {
                    // Clear count information for LLM agents
                    if documents.len() < total_count {
                        println!("Showing {} of {} documents", documents.len(), total_count);
                    } else {
                        println!("Total documents: {}", documents.len());
                    }
                    println!();
                    for doc in documents {
                        println!("{}", doc.path.as_str());
                        println!("  id: {}", doc.id.as_uuid());
                        println!("  title: {}", doc.title.as_str());
                        println!("  size: {} bytes", doc.size);
                        println!();
                    }
                }
            }

            Commands::Stats => {
                let (count, total_size) = db.stats().await?;
                qprintln!(quiet, "Database Statistics");
                qprintln!(quiet, "  total_documents: {count}");
                qprintln!(quiet, "  total_size: {total_size} bytes");
                if count > 0 {
                    qprintln!(quiet, "  average_size: {} bytes", total_size / count);
                }
            }

            Commands::Validate => {
                println!("🔍 Running search functionality validation...");

                let validation_result = {
                    let storage = db.storage.lock().await;
                    let primary_index = db.primary_index.lock().await;
                    let trigram_index = db.trigram_index.lock().await;
                    validate_post_ingestion_search(&*storage, &*primary_index, &*trigram_index).await?
                };

                // Display detailed results
                println!("\n📋 Validation Results:");
                println!("   Status: {}", match validation_result.overall_status {
                    ValidationStatus::Passed => "✅ PASSED",
                    ValidationStatus::Warning => "⚠️ WARNING",
                    ValidationStatus::Failed => "❌ FAILED",
                });
                println!("   Checks: {}/{} passed", validation_result.passed_checks, validation_result.total_checks);

                // Show individual check results
                for check in &validation_result.check_results {
                    let status_icon = if check.passed { "✅" } else { "❌" };
                    let critical_mark = if check.critical { " [CRITICAL]" } else { "" };
                    println!("   {} {}{}", status_icon, check.name, critical_mark);
                    if let Some(ref details) = check.details {
                        println!("      {}", details);
                    }
                    if let Some(ref error) = check.error {
                        println!("      Error: {}", error);
                    }
                }

                // Show issues and recommendations
                if !validation_result.issues.is_empty() {
                    println!("\n🚨 Issues Found:");
                    for issue in &validation_result.issues {
                        println!("   - {}", issue);
                    }
                }

                if !validation_result.recommendations.is_empty() {
                    println!("\n💡 Recommendations:");
                    for rec in &validation_result.recommendations {
                        println!("   • {}", rec);
                    }
                }

                // Show warnings if any
                if !validation_result.warnings.is_empty() {
                    println!("\n⚠️ Warnings:");
                    for warning in &validation_result.warnings {
                        println!("   - {}", warning);
                    }
                }

                // Exit with error code if validation failed
                if validation_result.overall_status == ValidationStatus::Failed {
                    return Err(anyhow::anyhow!("Search validation failed"));
                }
            }

            Commands::VerifyDocs => {
                use kotadb::DocumentationVerifier;

                println!("📋 Running comprehensive documentation verification...");
                println!("   Checking claims vs actual implementation");
                println!();

                let verifier = DocumentationVerifier::new();
                let report = verifier.run_full_verification()?;

                println!("📊 Verification Results:");
                println!("   {}", report.summary);
                println!();

                // Show verification status
                if report.is_acceptable() {
                    println!("✅ Documentation accuracy is acceptable");
                } else {
                    println!("❌ Documentation accuracy needs improvement");
                }

                // Show detailed check results
                println!("\n📝 Feature Verification Details:");
                for check in &report.checks {
                    let status_icon = match check.status {
                        kotadb::VerificationStatus::Verified => "✅",
                        kotadb::VerificationStatus::Missing => "❌",
                        kotadb::VerificationStatus::Partial => "⚠️",
                        kotadb::VerificationStatus::Undocumented => "📝",
                    };

                    let severity_badge = match check.severity {
                        kotadb::Severity::Critical => " [CRITICAL]",
                        kotadb::Severity::High => " [HIGH]",
                        kotadb::Severity::Medium => " [MEDIUM]",
                        _ => "",
                    };

                    println!("   {} {}{}", status_icon, check.feature, severity_badge);
                    println!("      Claim: {}", check.documented_claim);
                    println!("      Reality: {}", check.actual_implementation);

                    if let Some(ref rec) = check.recommendation {
                        println!("      💡 Recommendation: {}", rec);
                    }
                    println!();
                }

                // Show critical issues
                if !report.critical_issues.is_empty() {
                    println!("🚨 Critical Issues Found:");
                    for issue in &report.critical_issues {
                        println!("   - {}", issue);
                    }
                    println!();
                }

                // Show recommendations
                if !report.recommendations.is_empty() {
                    println!("💡 Recommendations:");
                    for rec in &report.recommendations {
                        println!("   • {}", rec);
                    }
                    println!();
                }

                // Exit with error code if documentation is unacceptable
                if !report.is_acceptable() {
                    return Err(anyhow::anyhow!(
                        "Documentation verification failed. {} critical issues found.",
                        report.critical_issues.len()
                    ));
                }

                println!("✨ Documentation verification completed successfully!");
            }

            #[cfg(feature = "git-integration")]
            Commands::IngestRepo {
                repo_path,
                prefix,
                include_files,
                include_commits,
                max_file_size_mb,
                #[cfg(feature = "tree-sitter-parsing")]
                extract_symbols,
                #[cfg(feature = "tree-sitter-parsing")]
                no_symbols,
            } => {
                use indicatif::{ProgressBar, ProgressStyle};
                use kotadb::git::types::IngestionOptions;
                use kotadb::git::{IngestionConfig, ProgressCallback, RepositoryIngester};

                qprintln!(quiet, "🔄 Ingesting git repository: {:?}", repo_path);

                // Determine if symbols should be extracted
                #[cfg(feature = "tree-sitter-parsing")]
                let should_extract_symbols = if no_symbols {
                    qprintln!(quiet, "⚠️  Symbol extraction disabled via --no-symbols flag");
                    false
                } else if let Some(extract) = extract_symbols {
                    if extract {
                        qprintln!(quiet, "✅ Symbol extraction enabled via --extract-symbols flag");
                    } else {
                        qprintln!(quiet, "⚠️  Symbol extraction disabled via --extract-symbols=false");
                    }
                    extract
                } else {
                    qprintln!(quiet, "✅ Symbol extraction enabled (default with tree-sitter feature)");
                    true // Default to true when tree-sitter is available
                };

                // Configure ingestion options
                #[allow(unused_mut)]
                let mut options = IngestionOptions {
                    include_file_contents: include_files,
                    include_commit_history: include_commits,
                    max_file_size: max_file_size_mb * 1024 * 1024,
                    ..Default::default()
                };

                #[cfg(feature = "tree-sitter-parsing")]
                {
                    options.extract_symbols = should_extract_symbols;
                }

                let config = IngestionConfig {
                    path_prefix: prefix,
                    options,
                    create_index: true,
                    organization_config: Some(kotadb::git::RepositoryOrganizationConfig::default()),
                };

                // Create progress bar
                let progress_bar = ProgressBar::new_spinner();
                progress_bar.set_style(
                    ProgressStyle::default_spinner()
                        .template("{spinner:.green} {msg}")
                        .expect("Valid template")
                        .tick_chars("⠋⠙⠹⠸⠼⠴⠦⠧⠇⠏"),
                );
                progress_bar.set_message("Initializing...");

                // Create progress callback
                let pb = progress_bar.clone();
                let progress_callback: ProgressCallback = Box::new(move |message: &str| {
                    pb.set_message(message.to_string());
                    pb.tick();
                });

                // Create ingester and run ingestion with progress
                let ingester = RepositoryIngester::new(config.clone());
                let mut storage = db.storage.lock().await;

                #[cfg(feature = "tree-sitter-parsing")]
                let result = if config.options.extract_symbols {
<<<<<<< HEAD
                    // Use binary format for efficient symbol and relationship storage
=======
                    // Use binary format for efficient symbol storage with automatic dependency graph building
>>>>>>> e578fd80
                    let symbol_db_path = cli.db_path.join("symbols.kota");
                    let graph_db_path = cli.db_path.join("dependency_graph.bin");
                    ingester.ingest_with_binary_symbols_and_relationships(
                        &repo_path,
                        &mut *storage,
                        &symbol_db_path,
                        &graph_db_path,
                        Some(progress_callback),
                    ).await?
                } else {
                    ingester.ingest_with_progress(&repo_path, &mut *storage, Some(progress_callback)).await?
                };

                #[cfg(not(feature = "tree-sitter-parsing"))]
                let result = ingester.ingest_with_progress(&repo_path, &mut **storage, Some(progress_callback)).await?;

                progress_bar.finish_with_message("✅ Ingestion complete");

                // Release the storage lock before rebuilding indices
                drop(storage);

                // Rebuild indices and cache after ingestion with progress indication
                let rebuild_progress = ProgressBar::new_spinner();
                rebuild_progress.set_style(
                    ProgressStyle::default_spinner()
                        .template("{spinner:.blue} {msg}")
                        .expect("Valid template")
                        .tick_chars("⠋⠙⠹⠸⠼⠴⠦⠧⠇⠏"),
                );

                rebuild_progress.set_message("Rebuilding primary and trigram indices...");
                db.rebuild_indices().await?;

                rebuild_progress.set_message("Rebuilding path cache...");
                db.rebuild_path_cache().await?;

                rebuild_progress.finish_with_message("✅ Indices rebuilt");

                // Ensure all async operations are complete before validation
                qprintln!(quiet, "⏳ Ensuring index synchronization...");
                tokio::time::sleep(tokio::time::Duration::from_millis(100)).await;

                // Explicit flush verification
                {
                    let mut storage = db.storage.lock().await;
                    let mut primary_index = db.primary_index.lock().await;
                    let mut trigram_index = db.trigram_index.lock().await;
                    storage.flush().await?;
                    primary_index.flush().await?;
                    trigram_index.flush().await?;
                }

                // Validate search functionality after ingestion
                let validation_progress = ProgressBar::new_spinner();
                validation_progress.set_style(
                    ProgressStyle::default_spinner()
                        .template("{spinner:.yellow} {msg}")
                        .expect("Valid template")
                        .tick_chars("⠋⠙⠹⠸⠼⠴⠦⠧⠇⠏"),
                );

                validation_progress.set_message("Running search validation tests...");
                let validation_result = {
                    let storage = db.storage.lock().await;
                    let primary_index = db.primary_index.lock().await;
                    let trigram_index = db.trigram_index.lock().await;
                    validate_post_ingestion_search(&*storage, &*primary_index, &*trigram_index).await?
                };

                validation_progress.finish_with_message("✅ Validation complete");

                // Report validation results
                match validation_result.overall_status {
                    ValidationStatus::Passed => {
                        qprintln!(quiet, "✅ Search validation passed: All systems operational");
                    }
                    ValidationStatus::Warning => {
                        qprintln!(quiet, "⚠️ Search validation completed with warnings:");
                        for issue in &validation_result.issues {
                            qprintln!(quiet, "   - {}", issue);
                        }
                        qprintln!(quiet, "   Recommendations:");
                        for rec in &validation_result.recommendations {
                            qprintln!(quiet, "   • {}", rec);
                        }
                    }
                    ValidationStatus::Failed => {
                        qprintln!(quiet, "❌ Search validation failed - ingestion may not be fully operational:");
                        for issue in &validation_result.issues {
                            qprintln!(quiet, "   - {}", issue);
                        }
                        qprintln!(quiet, "   Recommendations:");
                        for rec in &validation_result.recommendations {
                            qprintln!(quiet, "   • {}", rec);
                        }

                        // Return error for critical failures
                        return Err(anyhow::anyhow!(
                            "Post-ingestion search validation failed. Search functionality is broken."
                        ));
                    }
                }

                // Show warnings for git ingestion
                if !validation_result.warnings.is_empty() {
                    qprintln!(quiet, "   Validation warnings:");
                    for warning in &validation_result.warnings {
                        qprintln!(quiet, "   ⚠️ {}", warning);
                    }
                }

                qprintln!(quiet, "✅ Repository ingestion complete!");
                qprintln!(quiet, "   Documents created: {}", result.documents_created);
                qprintln!(quiet, "   Files ingested: {}", result.files_ingested);
                qprintln!(quiet, "   Commits ingested: {}", result.commits_ingested);
                if result.symbols_extracted > 0 {
                    qprintln!(quiet, "   Symbols extracted: {} from {} files", result.symbols_extracted, result.files_with_symbols);
                }
                if result.errors > 0 {
                    qprintln!(quiet, "   ⚠️ Errors encountered: {}", result.errors);
                }

                // Show validation summary
                qprintln!(quiet, "   Validation: {} ({}/{})",
                    validation_result.summary(),
                    validation_result.passed_checks,
                    validation_result.total_checks
                );
            }

            #[cfg(feature = "tree-sitter-parsing")]
            Commands::SearchSymbols { pattern, limit, symbol_type } => {
                // Load symbol storage
                let storage_path = cli.db_path.join("storage");
                if !storage_path.exists() {
                    return Err(anyhow::anyhow!(
                        "No database found. Run 'ingest-repo' first to populate symbols."
                    ));
                }

                let file_storage = create_file_storage(
                    storage_path
                        .to_str()
                        .ok_or_else(|| anyhow::anyhow!("Invalid storage path"))?,
                    Some(100),
                )
                .await?;

                // Create symbol storage
                let graph_path = storage_path.join("graph");
                tokio::fs::create_dir_all(&graph_path).await?;
                let graph_config = kotadb::graph_storage::GraphStorageConfig::default();
                let graph_storage =
                    kotadb::native_graph_storage::NativeGraphStorage::new(graph_path, graph_config).await?;

                let symbol_storage =
                    SymbolStorage::with_graph_storage(Box::new(file_storage), Box::new(graph_storage)).await?;

                // Search for symbols using the built-in search
                let mut matches = symbol_storage.search(&pattern, limit * 2); // Get extra for filtering

                // Filter by type if specified
                if let Some(ref filter_type) = symbol_type {
                    let filter_lower = filter_type.to_lowercase();
                    matches.retain(|entry| {
                        format!("{:?}", entry.symbol.kind).to_lowercase().contains(&filter_lower) ||
                        format!("{:?}", entry.symbol.symbol_type).to_lowercase().contains(&filter_lower)
                    });
                }

                // Limit results
                matches.truncate(limit);

                if matches.is_empty() {
                    println!("No symbols found matching '{}'", pattern);
                    if let Some(ref st) = symbol_type {
                        println!("  with type filter: {}", st);
                    }
                    if symbol_storage.get_stats().total_symbols == 0 {
                        println!("Note: No symbols in database. Run 'ingest-repo' first.");
                    }
                } else {
                    // Check if we have more results than shown
                    let full_results = symbol_storage.search(&pattern, limit + 1);
                    let has_more = full_results.len() > limit;

                    if has_more {
                        println!("Showing {} of {} matching symbols (use -l {} for more)",
                                limit, full_results.len(), limit * 2);
                    } else {
                        println!("Found {} matching symbols", matches.len());
                    }
                    println!();

                    for entry in matches {
                        println!("{}", entry.qualified_name);
                        println!("  type: {:?}", entry.symbol.symbol_type);
                        println!("  file: {}", entry.file_path.display());
                        println!("  line: {}", entry.symbol.start_line);
                        println!();
                    }
                }
            }

            #[cfg(feature = "tree-sitter-parsing")]
            Commands::FindCallers { target, limit } => {
                let relationship_engine = create_relationship_engine(&cli.db_path).await?;
                let query_type = RelationshipQueryType::FindCallers {
                    target: target.clone(),
                };

                let mut result = relationship_engine.execute_query(query_type).await?;

                // Apply limit if specified
                if let Some(limit_value) = limit {
                    result.limit_results(limit_value);
                }
                println!("{}", result.to_markdown());
            }

            #[cfg(feature = "tree-sitter-parsing")]
            Commands::ImpactAnalysis { target, limit } => {
                let relationship_engine = create_relationship_engine(&cli.db_path).await?;
                let query_type = RelationshipQueryType::ImpactAnalysis {
                    target: target.clone(),
                };

                let mut result = relationship_engine.execute_query(query_type).await?;

                // Apply limit if specified
                if let Some(limit_value) = limit {
                    result.limit_results(limit_value);
                }
                println!("{}", result.to_markdown());
            }

            #[cfg(feature = "tree-sitter-parsing")]
            Commands::RelationshipQuery { query, limit } => {
                let query_type = parse_natural_language_relationship_query(&query)
                    .ok_or_else(|| {
                        anyhow::anyhow!(
                            "Could not parse query '{}'\n\
                            Valid query patterns:\n\
                            - what calls [symbol]?\n\
                            - what would break if I change [symbol]?\n\
                            - find unused functions\n\
                            - who uses [symbol]?\n\
                            - find callers of [symbol]",
                            query
                        )
                    })?;

                let relationship_engine = create_relationship_engine(&cli.db_path).await?;
                let mut result = relationship_engine.execute_query(query_type).await?;
                if let Some(limit_value) = limit {
                    result.limit_results(limit_value);
                }
                println!("{}", result.to_markdown());
            }

            #[cfg(feature = "tree-sitter-parsing")]
            Commands::SymbolStats => {
                println!("📊 Symbol Storage Statistics");
                println!("═══════════════════════════════");

                // Use the main database storage path (db_path/storage)
                // This ensures we read symbols from the same location where they were written
                let storage_path = cli.db_path.join("storage");
                // Create directory if it doesn't exist
                if !storage_path.exists() {
                    std::fs::create_dir_all(&storage_path)
                        .with_context(|| format!("Failed to create database directory: {:?}", storage_path))?;
                    println!("📁 Created database directory at {:?}", storage_path);
                }

                // Load symbol storage
                let file_storage = create_file_storage(
                    storage_path
                        .to_str()
                        .ok_or_else(|| anyhow::anyhow!("Invalid storage path: {:?}", storage_path))?,
                    Some(100),
                )
                .await?;

                // Create symbol storage with dual storage architecture (document + graph)
                // This ensures we can properly read relationship statistics
                let graph_path = storage_path.join("graph");
                tokio::fs::create_dir_all(&graph_path).await?;
                let graph_config = kotadb::graph_storage::GraphStorageConfig::default();
                let graph_storage = kotadb::native_graph_storage::NativeGraphStorage::new(
                    graph_path,
                    graph_config,
                )
                .await?;

                let symbol_storage = SymbolStorage::with_graph_storage(
                    Box::new(file_storage),
                    Box::new(graph_storage),
                )
                .await?;
                let stats = symbol_storage.get_stats();
                let dep_stats = symbol_storage.get_dependency_stats();

                println!("\n📦 Symbol Storage Location:");
                println!("   Path: {:?}", storage_path);

                println!("\n🔤 Symbol Statistics:");
                println!("   Total symbols: {}", stats.total_symbols);
                println!("   Total files: {}", stats.file_count);

                if !stats.symbols_by_type.is_empty() {
                    println!("\n📝 Symbols by Type:");
                    for (symbol_type, count) in &stats.symbols_by_type {
                        println!("   {}: {}", symbol_type, count);
                    }
                }

                if !stats.symbols_by_language.is_empty() {
                    println!("\n🌐 Symbols by Language:");
                    for (language, count) in &stats.symbols_by_language {
                        println!("   {}: {}", language, count);
                    }
                }

                println!("\n🔗 Dependency Graph:");
                println!("   Total relationships: {}", dep_stats.total_relationships);
                println!("   Total symbols in graph: {}", dep_stats.total_symbols);

                if stats.total_symbols == 0 {
                    println!("\n💡 Tip: Run 'ingest-repo' on a repository to extract symbols");
                } else {
                    println!("\n✅ Symbol storage is ready for relationship queries!");
                    println!("💡 Try commands like:");
                    println!("   • find-callers <symbol>");
                    println!("   • impact-analysis <symbol>");
                    println!("   • relationship-query \"what calls X?\"");
                }
            }

            Commands::Benchmark { operations, benchmark_type, format, max_search_queries } => {
                println!("🔬 Running KotaDB Performance Benchmarks");
                println!("════════════════════════════════════════");
                println!("  Operations: {}", operations);
                println!("  Type: {}", benchmark_type);
                println!("  Format: {}", format);
                println!();

                use std::time::Instant;

                // Ensure database exists
                let db = Database::new(&cli.db_path, cli.binary_index).await?;

                let mut results = Vec::new();
                let mut search_count = 0usize;

                // Storage benchmarks
                if benchmark_type == "all" || benchmark_type == "storage" {
                    println!("📝 Storage Benchmarks:");

                    // Insert benchmark
                    let start = Instant::now();
                    for i in 0..operations {
                        let path = format!("benchmark/doc_{}.md", i);
                        let title = format!("Benchmark Doc {}", i);
                        let content = format!("Benchmark content {}", i);
                        db.insert(path, title, content).await?;
                    }
                    let insert_duration = start.elapsed();
                    let insert_ops_per_sec = operations as f64 / insert_duration.as_secs_f64();
                    println!("  Insert: {} ops in {:.2}s ({:.0} ops/sec)",
                             operations, insert_duration.as_secs_f64(), insert_ops_per_sec);
                    results.push(("insert", insert_duration, insert_ops_per_sec));

                    // Search benchmark (using search as proxy for read performance)
                    let start = Instant::now();
                    for i in 0..operations {
                        let path = format!("benchmark/doc_{}.md", i);
                        let _ = db.search(&path, None, 1).await?;
                    }
                    let read_duration = start.elapsed();
                    let read_ops_per_sec = operations as f64 / read_duration.as_secs_f64();
                    println!("  Read/Search: {} ops in {:.2}s ({:.0} ops/sec)",
                             operations, read_duration.as_secs_f64(), read_ops_per_sec);
                    results.push(("read_search", read_duration, read_ops_per_sec));
                }

                // Index benchmarks
                if benchmark_type == "all" || benchmark_type == "index" {
                    println!("\n🔍 Index Benchmarks:");

                    // Search benchmark (limited to prevent excessive runtime)
                    let start = Instant::now();
                    let search_limit = operations.min(max_search_queries);
                    for i in 0..search_limit {
                        let query = format!("content {}", i);
                        let _ = db.search(&query, None, 10).await?;
                    }
                    search_count = search_limit;
                    let search_duration = start.elapsed();
                    let search_ops_per_sec = search_count as f64 / search_duration.as_secs_f64();
                    println!("  Search: {} queries in {:.2}s ({:.0} queries/sec)",
                             search_count, search_duration.as_secs_f64(), search_ops_per_sec);
                    results.push(("search", search_duration, search_ops_per_sec));
                }

                // Output results based on format
                match format.as_str() {
                    "json" => {
                        let json_output = serde_json::json!({
                            "operations": operations,
                            "type": benchmark_type,
                            "results": results.iter().map(|(name, duration, ops_per_sec)| {
                                serde_json::json!({
                                    "operation": name,
                                    "duration_ms": duration.as_millis(),
                                    "ops_per_sec": ops_per_sec,
                                })
                            }).collect::<Vec<_>>(),
                        });
                        println!("\n{}", serde_json::to_string_pretty(&json_output)?);
                    }
                    "csv" => {
                        println!("\noperation,duration_ms,ops_per_sec");
                        for (name, duration, ops_per_sec) in results {
                            println!("{},{},{:.2}", name, duration.as_millis(), ops_per_sec);
                        }
                    }
                    _ => {
                        // Human format - already printed above
                        println!("\n✅ Benchmark complete!");
                    }
                }

                // Cleanup behavior documentation
                // Note: The Database struct doesn't expose a delete method by design
                // to maintain data integrity. Benchmark data is left for inspection.
                // This is intentional - users can:
                // 1. Inspect the benchmark data after runs
                // 2. Use a fresh database path for clean benchmarks
                // 3. Delete the database directory manually if needed
                println!("\n📊 Benchmark Complete!");
                println!("   Data remains in database for inspection at: {:?}", cli.db_path);
                println!("   💡 Tip: Use --db-path with a fresh directory for clean benchmarks");

                if search_count < operations {
                    println!("   ℹ️ Note: Search queries were limited to {} operations", search_count);
                    println!("      Use --max-search-queries to adjust this limit");
                }
            }
        }

        Ok::<(), anyhow::Error>(())
    })
    .await
}<|MERGE_RESOLUTION|>--- conflicted
+++ resolved
@@ -1527,11 +1527,7 @@
 
                 #[cfg(feature = "tree-sitter-parsing")]
                 let result = if config.options.extract_symbols {
-<<<<<<< HEAD
-                    // Use binary format for efficient symbol and relationship storage
-=======
-                    // Use binary format for efficient symbol storage with automatic dependency graph building
->>>>>>> e578fd80
+                    // Use binary format for efficient symbol storage with automatic dependency graph and relationship building
                     let symbol_db_path = cli.db_path.join("symbols.kota");
                     let graph_db_path = cli.db_path.join("dependency_graph.bin");
                     ingester.ingest_with_binary_symbols_and_relationships(
