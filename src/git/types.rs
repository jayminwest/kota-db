//! Git-specific types and data structures

use chrono::{DateTime, Utc};
use serde::{Deserialize, Serialize};
use std::path::PathBuf;
use std::time::Duration;

/// Metadata about a git repository
#[derive(Debug, Clone, Serialize, Deserialize)]
pub struct RepositoryMetadata {
    /// Repository name
    pub name: String,
    /// Repository URL (if remote)
    pub url: Option<String>,
    /// Local path to the repository
    pub path: PathBuf,
    /// Default branch name
    pub default_branch: String,
    /// Total number of commits
    pub commit_count: usize,
    /// Repository creation timestamp
    pub created_at: Option<DateTime<Utc>>,
    /// Last update timestamp
    pub updated_at: DateTime<Utc>,
}

/// Information about a single file in the repository
#[derive(Debug, Clone, Serialize, Deserialize)]
pub struct FileEntry {
    /// File path relative to repository root
    pub path: String,
    /// File content as bytes
    pub content: Vec<u8>,
    /// File size in bytes
    pub size: usize,
    /// Whether this is a binary file
    pub is_binary: bool,
    /// File extension (if any)
    pub extension: Option<String>,
    /// MIME type (if detected)
    pub mime_type: Option<String>,
    /// Last commit SHA that modified this file
    pub last_commit: String,
    /// Last modification timestamp
    pub last_modified: DateTime<Utc>,
}

/// Information about a git commit
#[derive(Debug, Clone, Serialize, Deserialize)]
pub struct CommitInfo {
    /// Commit SHA
    pub sha: String,
    /// Commit message
    pub message: String,
    /// Author name
    pub author_name: String,
    /// Author email
    pub author_email: String,
    /// Commit timestamp
    pub timestamp: DateTime<Utc>,
    /// Parent commit SHAs
    pub parents: Vec<String>,
    /// Files changed in this commit
    pub files_changed: Vec<String>,
    /// Number of insertions
    pub insertions: usize,
    /// Number of deletions
    pub deletions: usize,
}

/// Memory management configuration for ingestion
#[derive(Debug, Clone, Serialize, Deserialize)]
pub struct MemoryLimits {
    /// Maximum memory usage in bytes (None = unlimited)
    pub max_memory_bytes: Option<usize>,
    /// Maximum files to process in a single batch
    pub max_files_per_batch: usize,
    /// Maximum relationships to keep in memory
    pub max_relationships_per_document: usize,
    /// Maximum total relationships in the dependency graph
    pub max_total_relationships: usize,
    /// Memory pressure check interval during processing
    pub memory_check_interval_ms: u64,
    /// Enable memory pressure detection
    pub enable_memory_pressure_detection: bool,
    /// Enable graceful degradation when approaching limits
    pub enable_graceful_degradation: bool,
    /// Memory usage threshold (0.0-1.0) to trigger warnings
    pub memory_warning_threshold: f64,
    /// Memory usage threshold (0.0-1.0) to trigger backpressure
    pub memory_backpressure_threshold: f64,
}

impl Default for MemoryLimits {
    fn default() -> Self {
        Self {
            max_memory_bytes: Some(512 * 1024 * 1024), // 512MB default
            max_files_per_batch: 1000,
            max_relationships_per_document: 10_000,
            max_total_relationships: 100_000,
            memory_check_interval_ms: 1000, // Check every second
            enable_memory_pressure_detection: true,
            enable_graceful_degradation: true,
            memory_warning_threshold: 0.7,       // Warn at 70%
            memory_backpressure_threshold: 0.85, // Backpressure at 85%
        }
    }
}

/// Current memory usage information
#[derive(Debug, Clone, Serialize, Deserialize)]
pub struct MemoryUsageInfo {
    /// Current memory usage in bytes
    pub current_usage_bytes: usize,
    /// Peak memory usage during this session
    pub peak_usage_bytes: usize,
    /// Number of documents currently in memory
    pub documents_in_memory: usize,
    /// Number of relationships currently in memory
    pub relationships_in_memory: usize,
    /// Memory usage as percentage of limit (0.0-1.0)
    pub usage_percentage: f64,
    /// Whether memory pressure is detected
    pub memory_pressure_detected: bool,
    /// Timestamp of this measurement
    pub timestamp: DateTime<Utc>,
}

/// Memory pressure level
#[derive(Debug, Clone, Copy, PartialEq, Eq, Serialize, Deserialize)]
pub enum MemoryPressureLevel {
    /// Memory usage is normal
    Normal,
    /// Memory usage is elevated but manageable
    Warning,
    /// Memory usage is high, backpressure should be applied
    High,
    /// Memory usage is critical, immediate action required
    Critical,
}

/// Progress information including memory usage
#[derive(Debug, Clone)]
pub struct IngestionProgress {
    /// Files processed so far
    pub files_processed: usize,
    /// Total files discovered
    pub total_files: usize,
    /// Symbols extracted so far
    pub symbols_extracted: usize,
    /// Relationships found so far
    pub relationships_found: usize,
    /// Current memory usage information
    pub memory_usage: MemoryUsageInfo,
    /// Estimated time remaining
    pub estimated_remaining: Option<Duration>,
    /// Current processing phase
    pub current_phase: String,
}

/// Configuration for repository ingestion
#[derive(Debug, Clone, Serialize, Deserialize)]
pub struct IngestionOptions {
    /// Include file contents in documents
    pub include_file_contents: bool,
    /// Include commit history
    pub include_commit_history: bool,
    /// Extract symbols from source code files during ingestion
    pub extract_symbols: bool,
    /// Maximum file size to ingest (in bytes)
    pub max_file_size: usize,
    /// File extensions to include (empty = all)
    pub include_extensions: Vec<String>,
    /// File extensions to exclude
    pub exclude_extensions: Vec<String>,
    /// Paths to exclude (gitignore patterns)
    pub exclude_patterns: Vec<String>,
    /// Branch to ingest (None = current branch)
    pub branch: Option<String>,
    /// Maximum depth for commit history (None = unlimited)
    pub max_history_depth: Option<usize>,
<<<<<<< HEAD
    /// Memory management configuration
    pub memory_limits: MemoryLimits,
=======
    /// Memory limits configuration for ingestion process
    pub memory_limits: Option<crate::memory::MemoryLimitsConfig>,
>>>>>>> 2d72974c
}

impl Default for IngestionOptions {
    fn default() -> Self {
        Self {
            include_file_contents: true,
            include_commit_history: true,
            extract_symbols: true, // Enable symbol extraction by default
            max_file_size: 10 * 1024 * 1024, // 10MB
            include_extensions: vec![],
            exclude_extensions: vec![
                "bin".to_string(),
                "exe".to_string(),
                "dll".to_string(),
                "so".to_string(),
                "dylib".to_string(),
                "pdf".to_string(),
                "zip".to_string(),
                "tar".to_string(),
                "gz".to_string(),
            ],
            exclude_patterns: vec![
                ".git".to_string(),
                "target".to_string(),
                "node_modules".to_string(),
                ".DS_Store".to_string(),
            ],
            branch: None,
            max_history_depth: Some(1000),
<<<<<<< HEAD
            memory_limits: MemoryLimits::default(),
=======
            memory_limits: None, // Default to no memory limits for backward compatibility
>>>>>>> 2d72974c
        }
    }
}

#[cfg(test)]
mod tests {
    use super::*;

    #[test]
    fn test_default_ingestion_options() {
        let options = IngestionOptions::default();
        assert!(options.include_file_contents);
        assert!(options.include_commit_history);
        assert!(options.extract_symbols);
        assert_eq!(options.max_file_size, 10 * 1024 * 1024);
        assert!(!options.exclude_extensions.is_empty());
    }

    #[test]
    fn test_repository_metadata_serialization() {
        let metadata = RepositoryMetadata {
            name: "test-repo".to_string(),
            url: Some("https://github.com/test/repo".to_string()),
            path: PathBuf::from("/tmp/test-repo"),
            default_branch: "main".to_string(),
            commit_count: 42,
            created_at: Some(Utc::now()),
            updated_at: Utc::now(),
        };

        let json = serde_json::to_string(&metadata).unwrap();
        let deserialized: RepositoryMetadata = serde_json::from_str(&json).unwrap();
        assert_eq!(deserialized.name, metadata.name);
        assert_eq!(deserialized.commit_count, metadata.commit_count);
    }
}<|MERGE_RESOLUTION|>--- conflicted
+++ resolved
@@ -3,7 +3,6 @@
 use chrono::{DateTime, Utc};
 use serde::{Deserialize, Serialize};
 use std::path::PathBuf;
-use std::time::Duration;
 
 /// Metadata about a git repository
 #[derive(Debug, Clone, Serialize, Deserialize)]
@@ -68,96 +67,6 @@
     pub deletions: usize,
 }
 
-/// Memory management configuration for ingestion
-#[derive(Debug, Clone, Serialize, Deserialize)]
-pub struct MemoryLimits {
-    /// Maximum memory usage in bytes (None = unlimited)
-    pub max_memory_bytes: Option<usize>,
-    /// Maximum files to process in a single batch
-    pub max_files_per_batch: usize,
-    /// Maximum relationships to keep in memory
-    pub max_relationships_per_document: usize,
-    /// Maximum total relationships in the dependency graph
-    pub max_total_relationships: usize,
-    /// Memory pressure check interval during processing
-    pub memory_check_interval_ms: u64,
-    /// Enable memory pressure detection
-    pub enable_memory_pressure_detection: bool,
-    /// Enable graceful degradation when approaching limits
-    pub enable_graceful_degradation: bool,
-    /// Memory usage threshold (0.0-1.0) to trigger warnings
-    pub memory_warning_threshold: f64,
-    /// Memory usage threshold (0.0-1.0) to trigger backpressure
-    pub memory_backpressure_threshold: f64,
-}
-
-impl Default for MemoryLimits {
-    fn default() -> Self {
-        Self {
-            max_memory_bytes: Some(512 * 1024 * 1024), // 512MB default
-            max_files_per_batch: 1000,
-            max_relationships_per_document: 10_000,
-            max_total_relationships: 100_000,
-            memory_check_interval_ms: 1000, // Check every second
-            enable_memory_pressure_detection: true,
-            enable_graceful_degradation: true,
-            memory_warning_threshold: 0.7,       // Warn at 70%
-            memory_backpressure_threshold: 0.85, // Backpressure at 85%
-        }
-    }
-}
-
-/// Current memory usage information
-#[derive(Debug, Clone, Serialize, Deserialize)]
-pub struct MemoryUsageInfo {
-    /// Current memory usage in bytes
-    pub current_usage_bytes: usize,
-    /// Peak memory usage during this session
-    pub peak_usage_bytes: usize,
-    /// Number of documents currently in memory
-    pub documents_in_memory: usize,
-    /// Number of relationships currently in memory
-    pub relationships_in_memory: usize,
-    /// Memory usage as percentage of limit (0.0-1.0)
-    pub usage_percentage: f64,
-    /// Whether memory pressure is detected
-    pub memory_pressure_detected: bool,
-    /// Timestamp of this measurement
-    pub timestamp: DateTime<Utc>,
-}
-
-/// Memory pressure level
-#[derive(Debug, Clone, Copy, PartialEq, Eq, Serialize, Deserialize)]
-pub enum MemoryPressureLevel {
-    /// Memory usage is normal
-    Normal,
-    /// Memory usage is elevated but manageable
-    Warning,
-    /// Memory usage is high, backpressure should be applied
-    High,
-    /// Memory usage is critical, immediate action required
-    Critical,
-}
-
-/// Progress information including memory usage
-#[derive(Debug, Clone)]
-pub struct IngestionProgress {
-    /// Files processed so far
-    pub files_processed: usize,
-    /// Total files discovered
-    pub total_files: usize,
-    /// Symbols extracted so far
-    pub symbols_extracted: usize,
-    /// Relationships found so far
-    pub relationships_found: usize,
-    /// Current memory usage information
-    pub memory_usage: MemoryUsageInfo,
-    /// Estimated time remaining
-    pub estimated_remaining: Option<Duration>,
-    /// Current processing phase
-    pub current_phase: String,
-}
-
 /// Configuration for repository ingestion
 #[derive(Debug, Clone, Serialize, Deserialize)]
 pub struct IngestionOptions {
@@ -179,13 +88,8 @@
     pub branch: Option<String>,
     /// Maximum depth for commit history (None = unlimited)
     pub max_history_depth: Option<usize>,
-<<<<<<< HEAD
-    /// Memory management configuration
-    pub memory_limits: MemoryLimits,
-=======
     /// Memory limits configuration for ingestion process
     pub memory_limits: Option<crate::memory::MemoryLimitsConfig>,
->>>>>>> 2d72974c
 }
 
 impl Default for IngestionOptions {
@@ -215,11 +119,7 @@
             ],
             branch: None,
             max_history_depth: Some(1000),
-<<<<<<< HEAD
-            memory_limits: MemoryLimits::default(),
-=======
             memory_limits: None, // Default to no memory limits for backward compatibility
->>>>>>> 2d72974c
         }
     }
 }
